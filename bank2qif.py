#!/usr/bin/env python
# -*- coding: utf-8 -*-
# mbank2qif.py - mBank CSV output convertor to QIF (quicken) file
# Copyright (C) 2011  Stanislav Ochotnicky <stanislav@ochotnicky.com>
#
# This program is free software: you can redistribute it and/or modify
# it under the terms of the GNU General Public License as published by
# the Free Software Foundation, either version 3 of the License, or
# (at your option) any later version.
#
# This program is distributed in the hope that it will be useful,
# but WITHOUT ANY WARRANTY; without even the implied warranty of
# MERCHANTABILITY or FITNESS FOR A PARTICULAR PURPOSE.  See the
# GNU General Public License for more details.

# You should have received a copy of the GNU General Public License
# along with this program.  If not, see http://www.gnu.org/licenses.

import codecs
import csv
import argparse
import re
from datetime import date, datetime
from xml.etree import ElementTree


class BadRecordTypeException(Exception):
    def __init__(self, line_no):
        self._line_no = line_no

    def __str__(self):
        return "Bad record type on line: %s" % (self._line_no,)


def unicode_csv_reader(unicode_csv_data, dialect=csv.excel, **kwargs):
    # csv.py doesn't do Unicode; encode temporarily as UTF-8:
    csv_reader = csv.reader(utf_8_encoder(unicode_csv_data),
                            dialect=dialect, **kwargs)
    for row in csv_reader:
        # decode UTF-8 back to Unicode, cell by cell:
        yield [unicode(cell, 'utf-8') for cell in row]


def utf_8_encoder(unicode_csv_data):
    for line in unicode_csv_data:
        yield line.encode('utf-8')


def normalize_field(text):
    ret = re.sub(BankImporter.multispace_re, " ", text)
    return ret.replace('"', '').replace("'", "").strip()


def normalize_num(text):
    text = text.replace(',', '.').replace(' ', '').strip()
    if not text:
        return None

    return float(text)


IMPORTERS = {}


def register_importer(source):
    def f(cls):
        assert source not in IMPORTERS, "More importers for the source?"
        IMPORTERS[source] = cls
        return cls
    return f


class SplitItem(object):
    def __init__(self, amount, message=None):
        assert isinstance(amount, float)
        self.amount = amount  # '$' field
        self.message = message  # 'E' field


class TransactionData(object):
    """Simple class to hold information about a transaction"""
    def __init__(self, date=None, amount=None, destination=None, message=None,
            ident=None):
        self.date = date  # 'D' field
        self.amount = amount  # 'T' field
        self.destination = destination  # 'P' field
        self.message = message  # 'M' field
        self.ident = ident
        self.splits = []

    def add_split(self, split):
        assert isinstance(split, SplitItem)
        self.splits.append(split)

    def get_amount(self):
        """Returns total amount of transaction"""
        if self.splits:
            return sum(s.amount for s in self.splits)
        else:
            return self.amount


class BankImporter(object):
    """Base class for statement import

    To work properly, you need to implement __iter__.
    Maybe the easyiest way is to call yield ever time
    you have new TransactionData."""

    multispace_re = re.compile('\s+')
    input_encoding = "utf-8"

    def __init__(self, infile):
        reader = codecs.getreader(self.input_encoding)
        self.inputreader = reader(open(infile, 'r'))

    def __iter__(self):
        pass


@register_importer("mbank")
class MBankImport(BankImporter):
    input_encoding = "cp1250"

    def __iter__(self):
        items = False
        for row in unicode_csv_reader(self.inputreader, delimiter=';'):
            if not items and len(row) > 0 and (
                    row[0] == u"#Datum uskutečnění transakce" or
                    row[0] == u"#Dátum uskutočnenia transakcie"
                    ):
                items = True
                continue
            if items:
                if len(row) == 0:
                    break
                d, m, y = row[1].split('-')
                tdate = date(int(y), int(m), int(d))
                tamount = float(normalize_num(row[9]))

                trans_type = normalize_field(row[2])
                trans_desc = normalize_field(row[3])
                trans_target = normalize_field(row[4])
                trans_acc = normalize_field(row[5])

                # Extract date and the actual description from the "description" field
                matches = re.match(r"(.+)\s+DATUM PROVEDEN. TRANSAKCE: (\d{4})-(\d{2})-(\d{2})", trans_desc)
                if matches:
                    trans_desc = matches.group(1)
                    tdate = date(int(matches.group(2)), int(matches.group(3)), int(matches.group(4)))

                tmessage = u"%s %s %s %s" % (trans_type,
                                              trans_desc,
                                              trans_target,
                                              trans_acc)
                
                # print tmessage
                # print row

                yield TransactionData(tdate, tamount, message=tmessage)


@register_importer("kb")
class KBImport(BankImporter):
    input_encoding = "cp1250"

    def __iter__(self):
        items = False
        for row in unicode_csv_reader(self.inputreader, delimiter=';'):
            if not items and len(row) > 0 and (row[0] == u"Datum splatnosti"):
                items = True
                continue
            if items:
                if len(row) == 0:
                    break
                d, m, y = row[0].split('.')
                tdate = date(int(y), int(m), int(d))
                tamount = float(normalize_num(row[4]))

                #print ' :: '.join(row)
                trans_type = normalize_field(row[12]) # also 3
                trans_desc = normalize_field(row[15])
                trans_target = normalize_field(row[16])
                #trans_acc = normalize_field(row[3])
                trans_acc = ''
                tmessage = u"%s %s %s %s" % (trans_type,
                                              trans_desc,
                                              trans_target,
                                              trans_acc)
                #print tmessage
                #return
                yield TransactionData(tdate, tamount, message=tmessage)


<<<<<<< HEAD
=======
def plain_content(element):
    output = []
    for child in element:
        output.append(child.text or '')
        output.append(plain_content(child))
        output.append(child.tail or '')
    return ' '.join(output)


@register_importer("mbank-html")
class MBankHTMLImport(BankImporter):
    """
    Convert mBank HTML statements send by e-mail.
    """
    input_encoding = 'iso-8859-2'

    def __iter__(self):
        root = ElementTree.fromstringlist(codecs.iterencode(self.inputreader, 'utf'))
        table = root.findall('.//table')[5]
        for row in table[2:-1]:
            date_str = row.find('.//td[3].nobr').text
            tdate = datetime.strptime(date_str, '%d.%m.%Y')
            amount_str = row.find('.//td[5].nobr').text
            amount_str = amount_str.replace('.', '')
            tamount = float(normalize_num(amount_str))
            desc = plain_content(row.find('.//td[4]'))
            tmessage = normalize_field(desc)
            yield TransactionData(tdate, tamount, message=tmessage)
>>>>>>> 429d2c7f


@register_importer("unicredit")
class UnicreditImport(BankImporter):
    def __iter__(self):
        items = False
        for row in unicode_csv_reader(self.inputreader, delimiter=';'):
            if not items and len(row) > 0 and row[0] == u"Účet":
                items = True
                continue
            if items:
                if len(row) == 0:
                    break
                y, m, d = row[3].split('-')
                tdate = date(int(y), int(m), int(d))
                tamount = float(normalize_num(row[1]))
                bank_no = row[5]
                bank_name = "%s %s" % (normalize_field(row[6]),
                                       normalize_field(row[7]))
                bank_name = bank_name.strip()
                account_number = normalize_field(row[8])
                account_name = normalize_field(row[9])
                tdest = None
                if account_number != "":
                    tdest = "%s: %s/%s %s" % (bank_name,
                                              account_number,
                                              bank_no,
                                              account_name)

                t_type = row[13].strip()
                if t_type == u"PLATBA PLATEBNÍ KARTOU" and \
                        tdest is None:
                    # when paid by card the description of place is in
                    # last of "transaction details"
                    for i in reversed(range(13, 19)):
                        if normalize_field(row[i]) != "":
                            tdest = "%s" % (normalize_field(row[i]))
                            break

                tmessage = "%s %s %s %s %s %s" % (row[13],
                                                  row[14],
                                                  row[15],
                                                  row[16],
                                                  row[17],
                                                  row[18])
                tmessage = normalize_field(tmessage)
                yield TransactionData(tdate, tamount, message=tmessage,
                                      destination=tdest)


@register_importer("zuno")
class ZunoImport(BankImporter):
    def __iter__(self):
        items = False
        for row in unicode_csv_reader(self.inputreader, delimiter=';'):
            if not items and len(row) > 0 and row[0] == u"Dátum transakcie:":
                items = True
                continue
            if items:
                if len(row) <= 1:
                    break

                d, m, y = row[0].split('.')
                tdate = date(int(y), int(m), int(d))
                tamount = float(normalize_num(row[6]))

                account_number = normalize_field(row[3])
                bank_code = normalize_field(row[4])
                tdest = None

                if account_number != "":
                    tdest = "%s/%s" % (account_number, bank_code)
                    tdest = tdest.strip()

                tmessage = normalize_field(row[5])
                yield TransactionData(tdate, tamount, message=tmessage,
                                      destination=tdest)


@register_importer("fio")
class FioImport(BankImporter):
    input_encoding = "cp1250"

    def __iter__(self):
        # For GPC format documentation see here:
        # http://www.fio.cz/docs/cz/struktura-gpc.pdf
        line_no = 1

        # The first line contains info about account
        line = self.inputreader.readline()
        record_type = line[0:3]
        if record_type != '074':
            raise BadRecordTypeException(line_no)

        # The following lines contain transactions
        for line in self.inputreader:
            line_no += 1
            # Record type must be '075' (transaction)
            record_type = line[0:3]
            if record_type != '075':
                raise BadRecordTypeException(line_no)

            # Transaction type; 1 = debet, 2 = credit, 4 = storno of debet,
            # 5 = storno of credit
            ttype = int(line[60])

            # Transaction amount
            tamount = float(line[48:60]) / 100.0
            if ttype in (1, 5):
                tamount = -tamount

            # Transaction date (DDMMYY)
            d = int(line[122:124])
            m = int(line[124:126])
            y = 2000 + int(line[126:128])
            tdate = date(y, m, d)

            # Destination account
            tbankcode = line[71:81].lstrip('0')[0:4]
            tdestacc = line[19:35].lstrip('0')
            tdest = tdestacc and ('%s/%s' % (tdestacc, tbankcode)) or None

            # Message
            tmessage = line[97:117].strip()

            # Transaction identifier
            tident = line[35:48]

            # Append transaction to the list
            yield TransactionData(tdate, tamount, destination=tdest,
                                  message=tmessage, ident=tident)


@register_importer("rb")
class RaiffeisenBankImport(BankImporter):
    """
    Convert RaiffeisenBank statements sent by email (plain text table).
    """
    input_encoding = "cp1250"
    # Delimiter of the headers
    header_delimiter = '=' * 86
    # Delimiter between the rows
    row_delimiter = '-' * 86
    # Period line pattern
    period_re = re.compile(ur'Za období \d+\.\d+\.(?P<year>\d+)', re.UNICODE)

    def __iter__(self):
        year = None
        delim_counter = 5
        while delim_counter:
            row = next(self.inputreader)
            if row.strip() == self.header_delimiter:
                delim_counter -= 1
            match = self.period_re.match(row)
            if match:
                year = match.group('year')

        if not year:
            raise ValueError('Year not found.')

        transaction = TransactionData()
        row_count = 0
        for row in self.inputreader:
            if row.strip() == '':
                continue

            row_count += 1
            if row.strip() == self.row_delimiter:
                # We found delimiter, push the record and start a new one
                yield transaction
                transaction = TransactionData()
                row_count = 0
                continue
            if row_count == 1:
                transaction.date = datetime.strptime('%s%s' % (row[5:11], year), '%d.%m.%Y')
                message = row[11:33].strip()
                if message:
                    transaction.message = message
                # Main item
                transaction.add_split(SplitItem(normalize_num(row[55:76]), message))
                # Transaction fee
                fee = normalize_num(row[77:86])
                if fee:
                    transaction.add_split(SplitItem(fee, 'Poplatek'))
            elif row_count == 2:
                destination = row[11:33].strip()
                if destination:
                    transaction.destination = destination
            elif row_count == 3:
                # Message fee
                fee = normalize_num(row[77:86])
                if fee:
                    transaction.add_split(SplitItem(fee, 'Poplatek'))
            else:
                # Additional comments
                message = transaction.message or ''
                message += row.strip()
                transaction.message = message


@register_importer("slsp")
class SlSpImport(BankImporter):
    input_encoding = "cp1250"

    def __iter__(self):
        for row in unicode_csv_reader(self.inputreader, delimiter=';'):
            if len(row) <= 1:
                break

            d, m, y = row[0].split('.')
            tdate = date(int(y), int(m), int(d))
            tamount = float(normalize_num(row[7]))

            account_number = normalize_field(row[4])
            prepend_number = normalize_field(row[3])
            bank_code = normalize_field(row[5])
            tdest = None

            if account_number != "":
                    tdest = "%s/%s" % (account_number, bank_code)
                    tdest = tdest.strip()
                    if prepend_number != "":
                        tdest = "%s-%s" % (prepend_number, tdest)
                        tdest = tdest.strip()

            account_name = normalize_field(row[6])
            name = normalize_field(row[11])
            information = normalize_field(row[16])
            extend_information = normalize_field(row[18]) + " " + \
                normalize_field(row[22])

            tmessage = "%s %s %s" % (name, information, extend_information)
            tmessage = tmessage.strip()
            if account_name != "":
                tmessage += ", " + account_name

            yield TransactionData(tdate, tamount, message=tmessage,
                                  destination=tdest)


def write_qif(outfile, transactions):
    with open(outfile, 'w') as output:
        writer = codecs.getwriter("utf-8")
        outputwriter = writer(output)
        outputwriter.write("!Type:Bank\n")
        for transaction in transactions:
            d, m, y = (transaction.date.day,
                      transaction.date.month,
                      transaction.date.year)
            outputwriter.write(u"D%s/%s/%s\n" % (m, d, y))
            outputwriter.write(u"T%.2f\n" % transaction.get_amount())
            if transaction.ident:
                outputwriter.write(u"#%s\n" % transaction.ident)
            if transaction.message:
                outputwriter.write(u"M%s\n" % transaction.message)
            if transaction.destination:
                outputwriter.write(u"P%s\n" % transaction.destination)
            if len(transaction.splits) > 1:
                for split in transaction.splits:
                    if split.message:
                        outputwriter.write(u"E%s\n" % split.message)
                    outputwriter.write(u"$%.2f\n" % split.amount)
            outputwriter.write(u'^\n')


if __name__ == "__main__":
    sources = sorted(IMPORTERS.keys())

    parser = argparse.ArgumentParser(
        description='Bank statement to QIF file converter')
    parser.add_argument('-i', '--input',
                        help='input file to process [default:stdin]',
                        default='/dev/stdin')
    parser.add_argument('-o', '--output',
                        help='output file [default:stdout]',
                        default='/dev/stdout')
    parser.add_argument('-t', '--type',
                        help='Type of input file [default:mbank]',
                        choices=sources,
                        default='mbank')
    args = parser.parse_args()
    importer_class = IMPORTERS.get(args.type)
    importer = importer_class(args.input)
    write_qif(args.output, importer)<|MERGE_RESOLUTION|>--- conflicted
+++ resolved
@@ -192,8 +192,8 @@
                 yield TransactionData(tdate, tamount, message=tmessage)
 
 
-<<<<<<< HEAD
-=======
+
+
 def plain_content(element):
     output = []
     for child in element:
@@ -222,7 +222,6 @@
             desc = plain_content(row.find('.//td[4]'))
             tmessage = normalize_field(desc)
             yield TransactionData(tdate, tamount, message=tmessage)
->>>>>>> 429d2c7f
 
 
 @register_importer("unicredit")
